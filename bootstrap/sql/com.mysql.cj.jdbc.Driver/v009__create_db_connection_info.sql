-- Unique constraint for user email address
ALTER TABLE user_entity
ADD UNIQUE (email);


-- Remove classificationName in BigQuery
UPDATE dbservice_entity
SET json = JSON_REMOVE(json, '$.connection.config.classificationName') where serviceType in ('BigQuery');

-- migrate ingestAllDatabases in postgres 
UPDATE dbservice_entity de2 
SET json = JSON_REPLACE(
    JSON_INSERT(json, 
      '$.connection.config.database', 
      (select JSON_EXTRACT(json, '$.name') 
        from database_entity de 
        where id = (select er.toId 
            from entity_relationship er 
            where er.fromId = de2.id 
              and er.toEntity = 'database' 
            LIMIT 1
          ))
    ), '$.connection.config.ingestAllDatabases', 
    true
  ) 
where de2.serviceType = 'Postgres' 
  and JSON_EXTRACT(json, '$.connection.config.database') is NULL;

-- new object store service and container entities
CREATE TABLE IF NOT EXISTS objectstore_service_entity (
    id VARCHAR(36) GENERATED ALWAYS AS (json ->> '$.id') STORED NOT NULL,
    name VARCHAR(256) GENERATED ALWAYS AS (json ->> '$.name') NOT NULL,
    serviceType VARCHAR(256) GENERATED ALWAYS AS (json ->> '$.serviceType') NOT NULL,
    json JSON NOT NULL,
    updatedAt BIGINT UNSIGNED GENERATED ALWAYS AS (json ->> '$.updatedAt') NOT NULL,
    updatedBy VARCHAR(256) GENERATED ALWAYS AS (json ->> '$.updatedBy') NOT NULL,
    deleted BOOLEAN GENERATED ALWAYS AS (json -> '$.deleted'),
    PRIMARY KEY (id),
    UNIQUE (name)
);

CREATE TABLE IF NOT EXISTS objectstore_container_entity (
    id VARCHAR(36) GENERATED ALWAYS AS (json ->> '$.id') STORED NOT NULL,
    fullyQualifiedName VARCHAR(256) GENERATED ALWAYS AS (json ->> '$.fullyQualifiedName') NOT NULL,
    json JSON NOT NULL,
    updatedAt BIGINT UNSIGNED GENERATED ALWAYS AS (json ->> '$.updatedAt') NOT NULL,
    updatedBy VARCHAR(256) GENERATED ALWAYS AS (json ->> '$.updatedBy') NOT NULL,
    deleted BOOLEAN GENERATED ALWAYS AS (json -> '$.deleted'),
    PRIMARY KEY (id),
    UNIQUE (fullyQualifiedName)
);

<<<<<<< HEAD
CREATE TABLE IF NOT EXISTS query_entity (
    id VARCHAR(36) GENERATED ALWAYS AS (json ->> '$.id') NOT NULL,
    fullyQualifiedName VARCHAR(256) GENERATED ALWAYS AS (json ->> '$.fullyQualifiedName') NOT NULL,
=======
CREATE TABLE IF NOT EXISTS test_connection_definition (
    id VARCHAR(36) GENERATED ALWAYS AS (json ->> '$.id') STORED NOT NULL,
    name VARCHAR(256) GENERATED ALWAYS AS (json ->> '$.name') NOT NULL,
>>>>>>> f2e1a87b
    json JSON NOT NULL,
    updatedAt BIGINT UNSIGNED GENERATED ALWAYS AS (json ->> '$.updatedAt') NOT NULL,
    updatedBy VARCHAR(256) GENERATED ALWAYS AS (json ->> '$.updatedBy') NOT NULL,
    deleted BOOLEAN GENERATED ALWAYS AS (json -> '$.deleted'),
<<<<<<< HEAD
    UNIQUE(fullyQualifiedName),
    INDEX name_index (fullyQualifiedName)
);

CREATE TABLE IF NOT EXISTS temp_query_migration (
    tableId VARCHAR(36)NOT NULL,
    queryId VARCHAR(36) GENERATED ALWAYS AS (json ->> '$.id') NOT NULL,
    json JSON NOT NULL
);


INSERT INTO temp_query_migration(tableId,json)
SELECT id,JSON_OBJECT('id',UUID(),'vote',vote,'query',query,'users',users,'checksum',checksum,'duration',duration,'name','table','fullyQualifiedName',CONCAT('table', '_', checksum),
'updatedAt',UNIX_TIMESTAMP(NOW()),'updatedBy','admin','deleted',false) as json from entity_extension d, json_table(d.json, '$[*]' columns (vote double path '$.vote', query varchar(200) path '$.query',users json path '$.users',checksum varchar(200) path '$.checksum',duration double path '$.duration',
queryDate varchar(200) path '$.queryDate')) AS j WHERE extension = "table.tableQueries";

INSERT INTO query_entity(json)
SELECT json FROM temp_query_migration;

INSERT INTO entity_relationship(fromId,toId,fromEntity,toEntity,relation)
SELECT tableId,queryId,"table","query",10 FROM temp_query_migration;

DELETE FROM entity_extension WHERE id IN
 (SELECT DISTINCT tableId FROM temp_query_migration) AND extension = "table.tableQueries";

DROP Table temp_query_migration;
=======
    PRIMARY KEY (id),
    UNIQUE (name)
);

CREATE TABLE IF NOT EXISTS automations_workflow (
    id VARCHAR(36) GENERATED ALWAYS AS (json ->> '$.id') STORED NOT NULL,
    name VARCHAR(256) GENERATED ALWAYS AS (json ->> '$.name') NOT NULL,
    workflowType VARCHAR(256) GENERATED ALWAYS AS (json ->> '$.workflowType') STORED NOT NULL,
    status VARCHAR(256) GENERATED ALWAYS AS (json ->> '$.status') STORED,
    json JSON NOT NULL,
    updatedAt BIGINT UNSIGNED GENERATED ALWAYS AS (json ->> '$.updatedAt') NOT NULL,
    updatedBy VARCHAR(256) GENERATED ALWAYS AS (json ->> '$.updatedBy') NOT NULL,
    deleted BOOLEAN GENERATED ALWAYS AS (json -> '$.deleted'),
    PRIMARY KEY (id),
    UNIQUE (name)
);
>>>>>>> f2e1a87b
<|MERGE_RESOLUTION|>--- conflicted
+++ resolved
@@ -50,20 +50,23 @@
     UNIQUE (fullyQualifiedName)
 );
 
-<<<<<<< HEAD
-CREATE TABLE IF NOT EXISTS query_entity (
-    id VARCHAR(36) GENERATED ALWAYS AS (json ->> '$.id') NOT NULL,
-    fullyQualifiedName VARCHAR(256) GENERATED ALWAYS AS (json ->> '$.fullyQualifiedName') NOT NULL,
-=======
 CREATE TABLE IF NOT EXISTS test_connection_definition (
     id VARCHAR(36) GENERATED ALWAYS AS (json ->> '$.id') STORED NOT NULL,
     name VARCHAR(256) GENERATED ALWAYS AS (json ->> '$.name') NOT NULL,
->>>>>>> f2e1a87b
     json JSON NOT NULL,
     updatedAt BIGINT UNSIGNED GENERATED ALWAYS AS (json ->> '$.updatedAt') NOT NULL,
     updatedBy VARCHAR(256) GENERATED ALWAYS AS (json ->> '$.updatedBy') NOT NULL,
     deleted BOOLEAN GENERATED ALWAYS AS (json -> '$.deleted'),
-<<<<<<< HEAD
+    PRIMARY KEY (id),
+    UNIQUE (name)
+);
+CREATE TABLE IF NOT EXISTS query_entity (
+    id VARCHAR(36) GENERATED ALWAYS AS (json ->> '$.id') NOT NULL,
+    fullyQualifiedName VARCHAR(256) GENERATED ALWAYS AS (json ->> '$.fullyQualifiedName') NOT NULL,
+    json JSON NOT NULL,
+    updatedAt BIGINT UNSIGNED GENERATED ALWAYS AS (json ->> '$.updatedAt') NOT NULL,
+    updatedBy VARCHAR(256) GENERATED ALWAYS AS (json ->> '$.updatedBy') NOT NULL,
+    deleted BOOLEAN GENERATED ALWAYS AS (json -> '$.deleted'),
     UNIQUE(fullyQualifiedName),
     INDEX name_index (fullyQualifiedName)
 );
@@ -90,10 +93,6 @@
  (SELECT DISTINCT tableId FROM temp_query_migration) AND extension = "table.tableQueries";
 
 DROP Table temp_query_migration;
-=======
-    PRIMARY KEY (id),
-    UNIQUE (name)
-);
 
 CREATE TABLE IF NOT EXISTS automations_workflow (
     id VARCHAR(36) GENERATED ALWAYS AS (json ->> '$.id') STORED NOT NULL,
@@ -106,5 +105,4 @@
     deleted BOOLEAN GENERATED ALWAYS AS (json -> '$.deleted'),
     PRIMARY KEY (id),
     UNIQUE (name)
-);
->>>>>>> f2e1a87b
+);