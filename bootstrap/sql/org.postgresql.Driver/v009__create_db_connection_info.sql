--- conflicted
+++ resolved
@@ -74,7 +74,10 @@
     UNIQUE (name)
 );
 
-<<<<<<< HEAD
+-- Do not store OM server connection, we'll set it dynamically on the resource
+UPDATE ingestion_pipeline_entity
+SET json = json::jsonb #- '{openMetadataServerConnection}';
+
 CREATE TABLE IF NOT EXISTS query_entity (
     id VARCHAR(36) GENERATED ALWAYS AS (json ->> 'id') STORED NOT NULL,
     name VARCHAR(256) GENERATED ALWAYS AS (json ->> 'name') STORED NOT NULL,
@@ -108,9 +111,4 @@
 DELETE FROM entity_extension WHERE id in
 (SELECT DISTINCT tableId FROM temp_query_migration) AND extension = 'table.tableQueries';
 
-DROP TABLE temp_query_migration;
-=======
--- Do not store OM server connection, we'll set it dynamically on the resource
-UPDATE ingestion_pipeline_entity
-SET json = json::jsonb #- '{openMetadataServerConnection}';
->>>>>>> cea10e83
+DROP TABLE temp_query_migration;