-- Unique constraint for user email address
ALTER TABLE user_entity
ADD UNIQUE (email);


-- Remove classificationName in BigQuery
UPDATE dbservice_entity SET json = json #- '{connection,config,classificationName}' where serviceType in ('BigQuery');

-- migrate ingestAllDatabases in postgres 
UPDATE dbservice_entity de2 
SET json = JSONB_SET(
    json || JSONB_SET(json,'{connection,config}', json#>'{connection,config}'|| 
    jsonb_build_object('database',
    (SELECT json->>'name' 
        FROM database_entity de 
        WHERE id = (SELECT er.toId 
                    FROM entity_relationship er 
                    WHERE er.fromId = de2.id 
                    AND er.toEntity = 'database' 
                    LIMIT 1)
    )
    )), 
    '{connection,config,ingestAllDatabases}', 
    'true'::jsonb
)
WHERE de2.serviceType = 'Postgres' 
AND json->>'{connection,config,database}' IS NULL;

-- new object store service and container entities
CREATE TABLE IF NOT EXISTS objectstore_service_entity (
    id VARCHAR(36) GENERATED ALWAYS AS (json ->> 'id') STORED NOT NULL,
    name VARCHAR(256) GENERATED ALWAYS AS (json ->> 'name') STORED NOT NULL,
    serviceType VARCHAR(256) GENERATED ALWAYS AS (json ->> 'serviceType') STORED NOT NULL,
    json JSONB NOT NULL,
    updatedAt BIGINT GENERATED ALWAYS AS ((json ->> 'updatedAt')::bigint) STORED NOT NULL,
    updatedBy VARCHAR(256) GENERATED ALWAYS AS (json ->> 'updatedBy') STORED NOT NULL,
    deleted BOOLEAN GENERATED ALWAYS AS ((json ->> 'deleted')::boolean) STORED,
    PRIMARY KEY (id),
    UNIQUE (name)
);


CREATE TABLE IF NOT EXISTS objectstore_container_entity (
    id VARCHAR(36) GENERATED ALWAYS AS (json ->> 'id') STORED NOT NULL,
    fullyQualifiedName VARCHAR(256) GENERATED ALWAYS AS (json ->> 'fullyQualifiedName') STORED NOT NULL,
    json JSONB NOT NULL,
    updatedAt BIGINT GENERATED ALWAYS AS ((json ->> 'updatedAt')::bigint) STORED NOT NULL,
    updatedBy VARCHAR(256) GENERATED ALWAYS AS (json ->> 'updatedBy') STORED NOT NULL,
    deleted BOOLEAN GENERATED ALWAYS AS ((json ->> 'deleted')::boolean) STORED,
    PRIMARY KEY (id),
    UNIQUE (fullyQualifiedName)
);

<<<<<<< HEAD
CREATE TABLE IF NOT EXISTS query_entity (
    id VARCHAR(36) GENERATED ALWAYS AS (json ->> 'id') STORED NOT NULL,
    fullyQualifiedName VARCHAR(256) GENERATED ALWAYS AS (json ->> 'fullyQualifiedName') STORED NOT NULL,
=======
CREATE TABLE IF NOT EXISTS test_connection_definition (
    id VARCHAR(36) GENERATED ALWAYS AS (json ->> 'id') STORED NOT NULL,
    name VARCHAR(256) GENERATED ALWAYS AS (json ->> 'name') STORED NOT NULL,
>>>>>>> f2e1a87b
    json JSONB NOT NULL,
    updatedAt BIGINT GENERATED ALWAYS AS ((json ->> 'updatedAt')::bigint) STORED NOT NULL,
    updatedBy VARCHAR(256) GENERATED ALWAYS AS (json ->> 'updatedBy') STORED NOT NULL,
    deleted BOOLEAN GENERATED ALWAYS AS ((json ->> 'deleted')::boolean) STORED,
<<<<<<< HEAD
    UNIQUE (fullyQualifiedName)
);

CREATE TABLE IF NOT EXISTS temp_query_migration (
    tableId VARCHAR(36) NOT NULL,
    queryId VARCHAR(36) GENERATED ALWAYS AS (json ->> 'id') STORED NOT NULL,
    json JSONB NOT NULL
);

CREATE EXTENSION pgcrypto;

INSERT INTO temp_query_migration(tableId,json)
SELECT id,json_build_object('id',gen_random_uuid(),'vote',vote,'query',query,'users',users,'checksum',checksum,'duration',duration,'name','table','fullyQualifiedName',CONCAT('table', '_', checksum),'updatedAt',
floor(EXTRACT(EPOCH FROM NOW())),'updatedBy','admin','deleted',false) AS json FROM entity_extension AS ee , jsonb_to_recordset(ee.json) AS x (vote decimal,query varchar,users json,
checksum varchar,duration decimal,queryDate varchar)
WHERE ee.extension = 'table.tableQueries';

INSERT INTO query_entity(json)
SELECT json FROM temp_query_migration;

INSERT INTO entity_relationship(fromId,toId,fromEntity,toEntity,relation)
SELECT tableId,queryId,'table','query',10 FROM temp_query_migration;

DELETE FROM entity_extension WHERE id in
(SELECT DISTINCT tableId FROM temp_query_migration) AND extension = 'table.tableQueries';

DROP TABLE temp_query_migration;
=======
    UNIQUE (name)
);

CREATE TABLE IF NOT EXISTS automations_workflow (
    id VARCHAR(36) GENERATED ALWAYS AS (json ->> 'id') STORED NOT NULL,
    name VARCHAR(256) GENERATED ALWAYS AS (json ->> 'name') STORED NOT NULL,
    workflowType VARCHAR(256) GENERATED ALWAYS AS (json ->> 'workflowType') STORED NOT NULL,
    status VARCHAR(256) GENERATED ALWAYS AS (json ->> 'status') STORED,
    json JSONB NOT NULL,
    updatedAt BIGINT GENERATED ALWAYS AS ((json ->> 'updatedAt')::bigint) STORED NOT NULL,
    updatedBy VARCHAR(256) GENERATED ALWAYS AS (json ->> 'updatedBy') STORED NOT NULL,
    deleted BOOLEAN GENERATED ALWAYS AS ((json ->> 'deleted')::boolean) STORED,
    PRIMARY KEY (id),
    UNIQUE (name)
);
>>>>>>> f2e1a87b
<|MERGE_RESOLUTION|>--- conflicted
+++ resolved
@@ -51,20 +51,36 @@
     UNIQUE (fullyQualifiedName)
 );
 
-<<<<<<< HEAD
-CREATE TABLE IF NOT EXISTS query_entity (
-    id VARCHAR(36) GENERATED ALWAYS AS (json ->> 'id') STORED NOT NULL,
-    fullyQualifiedName VARCHAR(256) GENERATED ALWAYS AS (json ->> 'fullyQualifiedName') STORED NOT NULL,
-=======
 CREATE TABLE IF NOT EXISTS test_connection_definition (
     id VARCHAR(36) GENERATED ALWAYS AS (json ->> 'id') STORED NOT NULL,
     name VARCHAR(256) GENERATED ALWAYS AS (json ->> 'name') STORED NOT NULL,
->>>>>>> f2e1a87b
     json JSONB NOT NULL,
     updatedAt BIGINT GENERATED ALWAYS AS ((json ->> 'updatedAt')::bigint) STORED NOT NULL,
     updatedBy VARCHAR(256) GENERATED ALWAYS AS (json ->> 'updatedBy') STORED NOT NULL,
     deleted BOOLEAN GENERATED ALWAYS AS ((json ->> 'deleted')::boolean) STORED,
-<<<<<<< HEAD
+    UNIQUE (name)
+);
+
+CREATE TABLE IF NOT EXISTS automations_workflow (
+    id VARCHAR(36) GENERATED ALWAYS AS (json ->> 'id') STORED NOT NULL,
+    name VARCHAR(256) GENERATED ALWAYS AS (json ->> 'name') STORED NOT NULL,
+    workflowType VARCHAR(256) GENERATED ALWAYS AS (json ->> 'workflowType') STORED NOT NULL,
+    status VARCHAR(256) GENERATED ALWAYS AS (json ->> 'status') STORED,
+    json JSONB NOT NULL,
+    updatedAt BIGINT GENERATED ALWAYS AS ((json ->> 'updatedAt')::bigint) STORED NOT NULL,
+    updatedBy VARCHAR(256) GENERATED ALWAYS AS (json ->> 'updatedBy') STORED NOT NULL,
+    deleted BOOLEAN GENERATED ALWAYS AS ((json ->> 'deleted')::boolean) STORED,
+    PRIMARY KEY (id),
+    UNIQUE (name)
+);
+
+CREATE TABLE IF NOT EXISTS query_entity (
+    id VARCHAR(36) GENERATED ALWAYS AS (json ->> 'id') STORED NOT NULL,
+    fullyQualifiedName VARCHAR(256) GENERATED ALWAYS AS (json ->> 'fullyQualifiedName') STORED NOT NULL,
+    json JSONB NOT NULL,
+    updatedAt BIGINT GENERATED ALWAYS AS ((json ->> 'updatedAt')::bigint) STORED NOT NULL,
+    updatedBy VARCHAR(256) GENERATED ALWAYS AS (json ->> 'updatedBy') STORED NOT NULL,
+    deleted BOOLEAN GENERATED ALWAYS AS ((json ->> 'deleted')::boolean) STORED,
     UNIQUE (fullyQualifiedName)
 );
 
@@ -91,21 +107,4 @@
 DELETE FROM entity_extension WHERE id in
 (SELECT DISTINCT tableId FROM temp_query_migration) AND extension = 'table.tableQueries';
 
-DROP TABLE temp_query_migration;
-=======
-    UNIQUE (name)
-);
-
-CREATE TABLE IF NOT EXISTS automations_workflow (
-    id VARCHAR(36) GENERATED ALWAYS AS (json ->> 'id') STORED NOT NULL,
-    name VARCHAR(256) GENERATED ALWAYS AS (json ->> 'name') STORED NOT NULL,
-    workflowType VARCHAR(256) GENERATED ALWAYS AS (json ->> 'workflowType') STORED NOT NULL,
-    status VARCHAR(256) GENERATED ALWAYS AS (json ->> 'status') STORED,
-    json JSONB NOT NULL,
-    updatedAt BIGINT GENERATED ALWAYS AS ((json ->> 'updatedAt')::bigint) STORED NOT NULL,
-    updatedBy VARCHAR(256) GENERATED ALWAYS AS (json ->> 'updatedBy') STORED NOT NULL,
-    deleted BOOLEAN GENERATED ALWAYS AS ((json ->> 'deleted')::boolean) STORED,
-    PRIMARY KEY (id),
-    UNIQUE (name)
-);
->>>>>>> f2e1a87b
+DROP TABLE temp_query_migration;