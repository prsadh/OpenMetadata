/*
 *  Copyright 2021 Collate
 *  Licensed under the Apache License, Version 2.0 (the "License");
 *  you may not use this file except in compliance with the License.
 *  You may obtain a copy of the License at
 *  http://www.apache.org/licenses/LICENSE-2.0
 *  Unless required by applicable law or agreed to in writing, software
 *  distributed under the License is distributed on an "AS IS" BASIS,
 *  WITHOUT WARRANTIES OR CONDITIONS OF ANY KIND, either express or implied.
 *  See the License for the specific language governing permissions and
 *  limitations under the License.
 */

import { FontAwesomeIcon } from '@fortawesome/react-fontawesome';
<<<<<<< HEAD
import { Divider, Typography } from 'antd';
=======
import { Button, Card, Tooltip } from 'antd';
>>>>>>> 704385da
import { AxiosError } from 'axios';
import { isEmpty, isUndefined, toLower } from 'lodash';
import { FormErrorData, LoadingState } from 'Models';
import React, { useEffect, useMemo, useState } from 'react';
import { Link, useHistory, useParams } from 'react-router-dom';
import {
  createTag,
  createTagCategory,
  deleteTag,
  deleteTagCategory,
  getCategory,
  updateTag,
  updateTagCategory,
} from '../../axiosAPIs/tagAPI';
<<<<<<< HEAD
import { Button } from '../../components/buttons/Button/Button';
import CardV1 from '../../components/common/Card/CardV1';
=======
>>>>>>> 704385da
import Description from '../../components/common/description/Description';
import Ellipses from '../../components/common/Ellipses/Ellipses';
import ErrorPlaceHolder from '../../components/common/error-with-placeholder/ErrorPlaceHolder';
import RichTextEditorPreviewer from '../../components/common/rich-text-editor/RichTextEditorPreviewer';
import PageContainerV1 from '../../components/containers/PageContainerV1';
import PageLayoutV1 from '../../components/containers/PageLayoutV1';
import Loader from '../../components/Loader/Loader';
import ConfirmationModal from '../../components/Modals/ConfirmationModal/ConfirmationModal';
import FormModal from '../../components/Modals/FormModal';
import { ModalWithMarkdownEditor } from '../../components/Modals/ModalWithMarkdownEditor/ModalWithMarkdownEditor';
import { usePermissionProvider } from '../../components/PermissionProvider/PermissionProvider';
import {
  OperationPermission,
  ResourceEntity,
} from '../../components/PermissionProvider/PermissionProvider.interface';
import { NO_PERMISSION_FOR_ACTION } from '../../constants/HelperTextUtil';
import { delimiterRegex } from '../../constants/regex.constants';
import {
  CreateTagCategory,
  TagCategoryType,
} from '../../generated/api/tags/createTagCategory';
import { Operation } from '../../generated/entity/policies/accessControl/rule';
import { TagCategory, TagClass } from '../../generated/entity/tags/tagCategory';
import { EntityReference } from '../../generated/type/entityReference';
import jsonData from '../../jsons/en';
import {
  getActiveCatClass,
  getCountBadge,
  getEntityName,
  isEven,
  isUrlFriendlyName,
} from '../../utils/CommonUtils';
import { checkPermission } from '../../utils/PermissionsUtils';
import {
  getExplorePathWithInitFilters,
  getTagPath,
} from '../../utils/RouterUtils';
import { getErrorText } from '../../utils/StringsUtils';
import SVGIcons from '../../utils/SvgUtils';
import { getTagCategories } from '../../utils/TagsUtils';
import { showErrorToast } from '../../utils/ToastUtils';
import Form from './Form';

type DeleteTagDetailsType = {
  id: string;
  name: string;
  categoryName?: string;
  isCategory: boolean;
  status?: LoadingState;
};

type DeleteTagsType = {
  data: DeleteTagDetailsType | undefined;
  state: boolean;
};

const TagsPage = () => {
  const { getEntityPermission, permissions } = usePermissionProvider();
  const history = useHistory();
  const { tagCategoryName } = useParams<Record<string, string>>();
  const [categories, setCategoreis] = useState<Array<TagCategory>>([]);
  const [currentCategory, setCurrentCategory] = useState<TagCategory>();
  const [isEditCategory, setIsEditCategory] = useState<boolean>(false);
  const [isAddingCategory, setIsAddingCategory] = useState<boolean>(false);
  const [isEditTag, setIsEditTag] = useState<boolean>(false);
  const [isAddingTag, setIsAddingTag] = useState<boolean>(false);
  const [editTag, setEditTag] = useState<TagClass>();
  const [error, setError] = useState<string>('');
  const [isLoading, setIsLoading] = useState<boolean>(false);
  const [errorDataCategory, setErrorDataCategory] = useState<FormErrorData>();
  const [errorDataTag, setErrorDataTag] = useState<FormErrorData>();
  const [deleteTags, setDeleteTags] = useState<DeleteTagsType>({
    data: undefined,
    state: false,
  });
  const [categoryPermissions, setCategoryPermissions] =
    useState<OperationPermission>({} as OperationPermission);

  const createCategoryPermission = useMemo(
    () =>
      checkPermission(
        Operation.Create,
        ResourceEntity.TAG_CATEGORY,
        permissions
      ),
    [permissions]
  );

  const createTagPermission = useMemo(
    () => checkPermission(Operation.Create, ResourceEntity.TAG, permissions),
    [permissions]
  );

  const fetchCurrentCategoryPermission = async () => {
    try {
      const response = await getEntityPermission(
        ResourceEntity.TAG_CATEGORY,
        currentCategory?.id as string
      );
      setCategoryPermissions(response);
    } catch (error) {
      showErrorToast(error as AxiosError);
    }
  };

  const fetchCategories = () => {
    setIsLoading(true);
    getTagCategories('usageCount')
      .then((res) => {
        if (res.data) {
          setCategoreis(res.data);
        } else {
          throw jsonData['api-error-messages']['unexpected-server-response'];
        }
      })
      .catch((err) => {
        const errMsg = getErrorText(
          err,
          jsonData['api-error-messages']['fetch-tags-category-error']
        );
        showErrorToast(errMsg);
        setError(errMsg);
      })
      .finally(() => {
        setIsLoading(false);
      });
  };

  const fetchCurrentCategory = async (name: string, update?: boolean) => {
    if (currentCategory?.name !== name || update) {
      setIsLoading(true);
      try {
        const currentCategory = await getCategory(name, 'usageCount');
        if (currentCategory) {
          setCurrentCategory(currentCategory as TagCategory);
          setIsLoading(false);
        } else {
          showErrorToast(
            jsonData['api-error-messages']['unexpected-server-response']
          );
        }
      } catch (err) {
        const errMsg = getErrorText(
          err as AxiosError,
          jsonData['api-error-messages']['fetch-tags-category-error']
        );
        showErrorToast(errMsg);
        setError(errMsg);
        setCurrentCategory({ name } as TagCategory);
        setIsLoading(false);
      }
    }
  };

  const onNewCategoryChange = (data: CreateTagCategory, forceSet = false) => {
    if (errorDataCategory || forceSet) {
      const errData: { [key: string]: string } = {};
      if (!data.name.trim()) {
        errData['name'] = 'Name is required';
      } else if (delimiterRegex.test(data.name)) {
        errData['name'] = 'Name with delimiters are not allowed';
      } else if (
        !isUndefined(
          categories.find((item) => toLower(item.name) === toLower(data.name))
        )
      ) {
        errData['name'] = 'Name already exists';
      } else if (data.name.length < 2 || data.name.length > 64) {
        errData['name'] = 'Name size must be between 2 and 64';
      } else if (!isUrlFriendlyName(data.name.trim())) {
        errData['name'] = 'Special characters are not allowed';
      }
      setErrorDataCategory(errData);

      return errData;
    }

    return {};
  };

  const createCategory = (data: CreateTagCategory) => {
    const errData = onNewCategoryChange(data, true);
    if (!Object.values(errData).length) {
      createTagCategory(data)
        .then((res) => {
          if (res) {
            setCurrentCategory(res);
            fetchCategories();
          } else {
            throw jsonData['api-error-messages']['unexpected-server-response'];
          }
        })
        .catch((err: AxiosError) => {
          showErrorToast(
            err,
            jsonData['api-error-messages']['create-tag-category-error']
          );
        })
        .finally(() => {
          setIsAddingCategory(false);
        });
    }
  };

  /**
   * It will set current tag category for delete
   */
  const deleteTagHandler = () => {
    if (currentCategory) {
      setDeleteTags({
        data: {
          id: currentCategory.id as string,
          name: currentCategory.displayName || currentCategory.name,
          isCategory: true,
        },
        state: true,
      });
    }
  };

  /**
   * Take tag category id and delete.
   * @param categoryId - tag category id
   */
  const deleteTagCategoryById = (categoryId: string) => {
    deleteTagCategory(categoryId)
      .then((res) => {
        if (res) {
          setIsLoading(true);
          const updatedCategory = categories.filter(
            (data) => data.id !== categoryId
          );
          setCurrentCategory(updatedCategory[0]);
          setCategoreis(updatedCategory);
          setIsLoading(false);
        } else {
          showErrorToast(
            jsonData['api-error-messages']['delete-tag-category-error']
          );
        }
      })
      .catch((err: AxiosError) => {
        showErrorToast(
          err,
          jsonData['api-error-messages']['delete-tag-category-error']
        );
      })
      .finally(() => setDeleteTags({ data: undefined, state: false }));
  };

  /**
   * Takes category name and tag id and delete the tag
   * @param categoryName - tag category name
   * @param tagId -  tag id
   */
  const handleDeleteTag = (categoryName: string, tagId: string) => {
    deleteTag(categoryName, tagId)
      .then((res) => {
        if (res.data) {
          if (currentCategory) {
            const updatedTags = (currentCategory.children as TagClass[]).filter(
              (data) => data.id !== tagId
            );
            setCurrentCategory({ ...currentCategory, children: updatedTags });
          }
        } else {
          showErrorToast(jsonData['api-error-messages']['delete-tag-error']);
        }
      })
      .catch((err: AxiosError) => {
        showErrorToast(err, jsonData['api-error-messages']['delete-tag-error']);
      })
      .finally(() => setDeleteTags({ data: undefined, state: false }));
  };

  /**
   * It redirects to respective function call based on tag/tagCategory
   */
  const handleConfirmClick = () => {
    if (deleteTags.data?.isCategory) {
      deleteTagCategoryById(deleteTags.data.id as string);
    } else {
      handleDeleteTag(
        deleteTags.data?.categoryName as string,
        deleteTags.data?.id as string
      );
    }
  };

  const UpdateCategory = (updatedHTML: string) => {
    updateTagCategory(currentCategory?.name ?? '', {
      name: currentCategory?.name ?? '',
      description: updatedHTML,
      categoryType: currentCategory?.categoryType,
    })
      .then((res) => {
        if (res) {
          fetchCurrentCategory(currentCategory?.name as string, true);
        } else {
          throw jsonData['api-error-messages']['unexpected-server-response'];
        }
      })
      .catch((err: AxiosError) => {
        showErrorToast(
          err,
          jsonData['api-error-messages']['update-tag-category-error']
        );
      })
      .finally(() => {
        setIsEditCategory(false);
      });
  };

  const onNewTagChange = (data: TagCategory, forceSet = false) => {
    if (errorDataTag || forceSet) {
      const errData: { [key: string]: string } = {};
      if (!data.name.trim()) {
        errData['name'] = 'Name is required';
      } else if (delimiterRegex.test(data.name)) {
        errData['name'] = 'Name with delimiters are not allowed';
      } else if (
        !isUndefined(
          currentCategory?.children?.find(
            (item) => toLower((item as TagClass)?.name) === toLower(data.name)
          )
        )
      ) {
        errData['name'] = 'Name already exists';
      } else if (data.name.length < 2 || data.name.length > 64) {
        errData['name'] = 'Name size must be between 2 and 64';
      }
      setErrorDataTag(errData);

      return errData;
    }

    return {};
  };

  const createPrimaryTag = (data: TagCategory) => {
    const errData = onNewTagChange(data, true);
    if (!Object.values(errData).length) {
      createTag(currentCategory?.name ?? '', {
        name: data.name,
        description: data.description,
      })
        .then((res) => {
          if (res) {
            fetchCurrentCategory(currentCategory?.name as string, true);
          } else {
            throw jsonData['api-error-messages']['unexpected-server-response'];
          }
        })
        .catch((err: AxiosError) => {
          showErrorToast(
            err,
            jsonData['api-error-messages']['create-tag-error']
          );
        })
        .finally(() => {
          setIsAddingTag(false);
        });
    }
  };

  const updatePrimaryTag = (updatedHTML: string) => {
    updateTag(currentCategory?.name ?? '', editTag?.name ?? '', {
      name: editTag?.name ?? '',
      description: updatedHTML,
    })
      .then((res) => {
        if (res.data) {
          fetchCurrentCategory(currentCategory?.name as string, true);
        } else {
          throw jsonData['api-error-messages']['unexpected-server-response'];
        }
      })
      .catch((err: AxiosError) => {
        showErrorToast(
          err,
          jsonData['api-error-messages']['update-tags-error']
        );
      })
      .finally(() => {
        setIsEditTag(false);
        setEditTag(undefined);
      });
  };

  const getUsageCountLink = (tagFQN: string) => {
    if (tagFQN.startsWith('Tier')) {
      return getExplorePathWithInitFilters('', undefined, `tier=${tagFQN}`);
    } else {
      return getExplorePathWithInitFilters('', undefined, `tags=${tagFQN}`);
    }
  };

  useEffect(() => {
    fetchCategories();
  }, []);

  useEffect(() => {
    setCurrentCategory(categories[0]);
    if (currentCategory) {
      setCurrentCategory(currentCategory);
      fetchCurrentCategoryPermission();
    }
  }, [categories, currentCategory]);

  useEffect(() => {
    fetchCurrentCategory(tagCategoryName);
  }, [tagCategoryName]);

  const fetchLeftPanel = () => {
    return (
      <CardV1 id="tags" style={{ border: '0px' }}>
        <>
          <div className="tw-flex tw-justify-between tw-items-center">
<<<<<<< HEAD
            <Typography.Text>Tag Categories</Typography.Text>

            <NonAdminAction
              position="bottom"
              title={TITLE_FOR_NON_ADMIN_ACTION}>
=======
            <span
              className="tw-heading tw-text-base tw-my-0"
              style={{ fontSize: '14px' }}>
              Tag Categories
            </span>
            <Tooltip
              title={
                createCategoryPermission
                  ? 'Add Category'
                  : NO_PERMISSION_FOR_ACTION
              }>
>>>>>>> 704385da
              <Button
                className="tw-px-2 "
                data-testid="add-category"
                disabled={!createCategoryPermission}
                size="small"
                type="primary"
                onClick={() => {
                  setIsAddingCategory((prevState) => !prevState);
                  setErrorDataCategory(undefined);
                }}>
                <FontAwesomeIcon icon="plus" />
              </Button>
            </Tooltip>
          </div>

          <Divider style={{ margin: '8px 0 8px 0' }} />

          {categories &&
            categories.map((category: TagCategory) => (
              <div
                className={`tw-group tw-text-grey-body tw-cursor-pointer tw-text-body tw-mb-3 tw-flex tw-justify-between ${getActiveCatClass(
                  category.name,
                  currentCategory?.name
                )}`}
                data-testid="side-panel-category"
                key={category.name}
                onClick={() => {
                  history.push(getTagPath(category.name));
                }}>
                <Ellipses
                  tooltip
                  className="tag-category label-category tw-self-center tw-w-32"
                  data-testid="tag-name"
                  rows={1}>
                  {getEntityName(category as unknown as EntityReference)}
                </Ellipses>

                {getCountBadge(
                  currentCategory?.name === category.name
                    ? currentCategory.children?.length
                    : category.children?.length || 0,
                  'tw-self-center',
                  currentCategory?.name === category.name
                )}
              </div>
            ))}
        </>
      </CardV1>
    );
  };

  return (
    <PageContainerV1>
      <PageLayoutV1 leftPanel={fetchLeftPanel()}>
        {isLoading ? (
          <Loader />
        ) : error ? (
          <ErrorPlaceHolder>
            <p className="tw-text-center tw-m-auto">{error}</p>
          </ErrorPlaceHolder>
        ) : (
          <div className="full-height" data-testid="tags-container">
            {currentCategory && (
              <div
                className="tw-flex tw-justify-between tw-items-center"
                data-testid="header">
                <div
                  className="tw-heading tw-text-link tw-text-base"
                  data-testid="category-name">
                  {currentCategory.displayName ?? currentCategory.name}
                </div>
                <div>
                  <Tooltip
                    title={
                      createTagPermission || categoryPermissions.EditAll
                        ? 'Add Tag'
                        : NO_PERMISSION_FOR_ACTION
                    }>
                    <Button
                      className="tw-h-8 tw-rounded tw-mb-3"
                      data-testid="add-new-tag-button"
                      disabled={
                        !createTagPermission && !categoryPermissions.EditAll
                      }
                      size="small"
                      type="primary"
                      onClick={() => {
                        setIsAddingTag((prevState) => !prevState);
                        setErrorDataTag(undefined);
                      }}>
                      Add new tag
                    </Button>
                  </Tooltip>

                  <Button
                    className="tw-h-8 tw-rounded tw-mb-3 tw-ml-2"
                    data-testid="delete-tag-category-button"
                    disabled={!categoryPermissions.Delete}
                    size="small"
                    type="primary"
                    onClick={() => {
                      deleteTagHandler();
                    }}>
                    Delete category
                  </Button>
                </div>
              </div>
            )}
            <div
              className="tw-mb-3 tw--ml-5"
              data-testid="description-container">
              <Description
                description={currentCategory?.description || ''}
                entityName={
                  currentCategory?.displayName ?? currentCategory?.name
                }
                hasEditAccess={categoryPermissions.EditDescription}
                isEdit={isEditCategory}
                onCancel={() => setIsEditCategory(false)}
                onDescriptionEdit={() => setIsEditCategory(true)}
                onDescriptionUpdate={UpdateCategory}
              />
            </div>
            <div className="tw-bg-white">
              <table className="tw-w-full" data-testid="table">
                <thead>
                  <tr className="tableHead-row">
                    <th className="tableHead-cell" data-testid="heading-name">
                      Name
                    </th>
                    <th
                      className="tableHead-cell"
                      data-testid="heading-description">
                      Description
                    </th>
                    <th
                      className="tableHead-cell tw-w-10"
                      data-testid="heading-actions">
                      Actions
                    </th>
                  </tr>
                </thead>
                <tbody className="tw-text-sm" data-testid="table-body">
                  {currentCategory?.children?.length ? (
                    (currentCategory.children as TagClass[])?.map(
                      (tag: TagClass, index: number) => {
                        return (
                          <tr
                            className={`tableBody-row ${
                              !isEven(index + 1) && 'odd-row'
                            }`}
                            key={index}>
                            <td className="tableBody-cell">
                              <p>{tag.name}</p>
                            </td>
                            <td className="tw-group tableBody-cell">
                              <div className="tw-cursor-pointer tw-flex">
                                <div>
                                  {tag.description ? (
                                    <RichTextEditorPreviewer
                                      markdown={tag.description}
                                    />
                                  ) : (
                                    <span className="tw-no-description">
                                      No description
                                    </span>
                                  )}
                                </div>

                                {categoryPermissions.EditDescription && (
                                  <button
                                    className="tw-self-start tw-w-8 tw-h-auto tw-opacity-0 tw-ml-1 group-hover:tw-opacity-100 focus:tw-outline-none"
                                    onClick={() => {
                                      setIsEditTag(true);
                                      setEditTag(tag);
                                    }}>
                                    <SVGIcons
                                      alt="edit"
                                      data-testid="editTagDescription"
                                      icon="icon-edit"
                                      title="Edit"
                                      width="16px"
                                    />
                                  </button>
                                )}
                              </div>
                              <div className="tw-mt-1" data-testid="usage">
                                <span className="tw-text-grey-muted tw-mr-1">
                                  Usage:
                                </span>
                                {tag.usageCount ? (
                                  <Link
                                    className="link-text tw-align-middle"
                                    data-testid="usage-count"
                                    to={getUsageCountLink(
                                      tag.fullyQualifiedName || ''
                                    )}>
                                    {tag.usageCount}
                                  </Link>
                                ) : (
                                  <span
                                    className="tw-no-description"
                                    data-testid="usage-count">
                                    Not used
                                  </span>
                                )}
                              </div>
                            </td>
                            <td className="tableBody-cell">
                              <div className="tw-text-center">
                                <button
                                  className="link-text"
                                  data-testid="delete-tag"
                                  disabled={!categoryPermissions.EditAll}
                                  onClick={() =>
                                    setDeleteTags({
                                      data: {
                                        id: tag.id as string,
                                        name: tag.name,
                                        categoryName: currentCategory.name,
                                        isCategory: false,
                                        status: 'waiting',
                                      },
                                      state: true,
                                    })
                                  }>
                                  {deleteTags.data?.id === tag.id ? (
                                    deleteTags.data?.status === 'success' ? (
                                      <FontAwesomeIcon icon="check" />
                                    ) : (
                                      <Loader size="small" type="default" />
                                    )
                                  ) : (
                                    <SVGIcons
                                      alt="delete"
                                      icon="icon-delete"
                                      title="Delete"
                                      width="16px"
                                    />
                                  )}
                                </button>
                              </div>
                            </td>
                          </tr>
                        );
                      }
                    )
                  ) : (
                    <tr className="tableBody-row">
                      <td className="tableBody-cell tw-text-center" colSpan={4}>
                        No tags available.
                      </td>
                    </tr>
                  )}
                </tbody>
              </table>
            </div>
            {isEditTag && (
              <ModalWithMarkdownEditor
                header={`Edit description for ${editTag?.name}`}
                placeholder="Enter Description"
                value={editTag?.description as string}
                onCancel={() => {
                  setIsEditTag(false);
                  setEditTag(undefined);
                }}
                onSave={updatePrimaryTag}
              />
            )}
            {isAddingCategory && (
              <FormModal
                errorData={errorDataCategory}
                form={Form}
                header="Adding new category"
                initialData={{
                  name: '',
                  description: '',
                  categoryType: TagCategoryType.Descriptive,
                }}
                isSaveButtonDisabled={!isEmpty(errorDataCategory)}
                onCancel={() => setIsAddingCategory(false)}
                onChange={(data) => {
                  setErrorDataCategory({});
                  onNewCategoryChange(data as TagCategory);
                }}
                onSave={(data) => createCategory(data as TagCategory)}
              />
            )}
            {isAddingTag && (
              <FormModal
                errorData={errorDataTag}
                form={Form}
                header={`Adding new tag on ${
                  currentCategory?.displayName ?? currentCategory?.name
                }`}
                initialData={{
                  name: '',
                  description: '',
                  categoryType: '',
                }}
                isSaveButtonDisabled={!isEmpty(errorDataTag)}
                onCancel={() => setIsAddingTag(false)}
                onChange={(data) => {
                  setErrorDataTag({});
                  onNewTagChange(data as TagCategory);
                }}
                onSave={(data) => createPrimaryTag(data as TagCategory)}
              />
            )}
            {deleteTags.state && (
              <ConfirmationModal
                bodyText={`Are you sure you want to delete the tag ${
                  deleteTags.data?.isCategory ? 'category' : ''
                } "${deleteTags.data?.name}"?`}
                cancelText="Cancel"
                confirmText="Confirm"
                header={`Delete Tag ${
                  deleteTags.data?.isCategory ? 'Category' : ''
                }`}
                onCancel={() =>
                  setDeleteTags({ data: undefined, state: false })
                }
                onConfirm={handleConfirmClick}
              />
            )}
          </div>
        )}
      </PageLayoutV1>
    </PageContainerV1>
  );
};

export default TagsPage;<|MERGE_RESOLUTION|>--- conflicted
+++ resolved
@@ -12,11 +12,7 @@
  */
 
 import { FontAwesomeIcon } from '@fortawesome/react-fontawesome';
-<<<<<<< HEAD
-import { Divider, Typography } from 'antd';
-=======
-import { Button, Card, Tooltip } from 'antd';
->>>>>>> 704385da
+import { Button, Divider, Tooltip } from 'antd';
 import { AxiosError } from 'axios';
 import { isEmpty, isUndefined, toLower } from 'lodash';
 import { FormErrorData, LoadingState } from 'Models';
@@ -31,11 +27,7 @@
   updateTag,
   updateTagCategory,
 } from '../../axiosAPIs/tagAPI';
-<<<<<<< HEAD
-import { Button } from '../../components/buttons/Button/Button';
 import CardV1 from '../../components/common/Card/CardV1';
-=======
->>>>>>> 704385da
 import Description from '../../components/common/description/Description';
 import Ellipses from '../../components/common/Ellipses/Ellipses';
 import ErrorPlaceHolder from '../../components/common/error-with-placeholder/ErrorPlaceHolder';
@@ -454,13 +446,6 @@
       <CardV1 id="tags" style={{ border: '0px' }}>
         <>
           <div className="tw-flex tw-justify-between tw-items-center">
-<<<<<<< HEAD
-            <Typography.Text>Tag Categories</Typography.Text>
-
-            <NonAdminAction
-              position="bottom"
-              title={TITLE_FOR_NON_ADMIN_ACTION}>
-=======
             <span
               className="tw-heading tw-text-base tw-my-0"
               style={{ fontSize: '14px' }}>
@@ -472,7 +457,6 @@
                   ? 'Add Category'
                   : NO_PERMISSION_FOR_ACTION
               }>
->>>>>>> 704385da
               <Button
                 className="tw-px-2 "
                 data-testid="add-category"
